[package]
name = "tycho-network"
version = "0.0.1"
edition = "2021"
description = "A peer-to-peer networking library."
include = ["src/**/*.rs", "src/**/*.tl"]

[[example]]
name = "network-node"
path = "examples/network_node.rs"

[dependencies]
# crates.io deps
ahash = "0.8"
anyhow = "1.0"
<<<<<<< HEAD
base64 = "0.22"
=======
arc-swap = "1.6"
base64 = "0.21"
>>>>>>> f5fce7f9
bytes = { version = "1.0", features = ["serde"] }
castaway = "0.2"
dashmap = "5.4"
ed25519 = { version = "2.0", features = ["alloc", "pkcs8"] }
everscale-crypto = { version = "0.2", features = ["tl-proto"] }
exponential-backoff = "1"
futures-util = { version = "0.3", features = ["sink"] }
hex = "0.4"
moka = { version = "0.12", features = ["sync"] }
parking_lot = "0.12"
pin-project-lite = "0.2"
pkcs8 = "0.10"
quinn = { version = "0.10", default-features = false, features = ["runtime-tokio", "tls-rustls"] }
rand = "0.8"
rcgen = "0.11"
ring = "0.16"
rustls = { version = "0.21", features = ["dangerous_configuration"] }
rustls-webpki = "0.101"
serde = "1.0"
socket2 = "0.5"
thiserror = "1"
tl-proto = "0.4"
tokio = { version = "1", features = ["rt", "sync", "io-util", "macros"] }
tokio-util = { version = "0.7", features = ["codec"] }
tracing = "0.1"
x509-parser = "0.15"

# local deps
tycho-util = { path = "../util", version = "=0.0.1" }

[dev-dependencies]
argh = "0.1"
serde_json = "1.0"
tokio = { version = "1", features = ["rt-multi-thread"] }
tracing-appender = "0.2.3"
tracing-subscriber = { version = "0.3", features = ["env-filter"] }
tracing-test = "0.2"

[lints]
workspace = true<|MERGE_RESOLUTION|>--- conflicted
+++ resolved
@@ -13,12 +13,8 @@
 # crates.io deps
 ahash = "0.8"
 anyhow = "1.0"
-<<<<<<< HEAD
-base64 = "0.22"
-=======
 arc-swap = "1.6"
 base64 = "0.21"
->>>>>>> f5fce7f9
 bytes = { version = "1.0", features = ["serde"] }
 castaway = "0.2"
 dashmap = "5.4"
