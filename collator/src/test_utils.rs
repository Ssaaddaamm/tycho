--- conflicted
+++ resolved
@@ -116,13 +116,7 @@
 
     // shard state
     let shard_bytes = include_bytes!("../src/state_node/tests/data/test_state_2_0:80.boc");
-<<<<<<< HEAD
-
     let shard_root = Boc::decode(shard_bytes)?;
-
-=======
-    let shard_root = Boc::decode(shard_bytes)?;
->>>>>>> c9f1bc88
     let shard_state = shard_root.parse::<ShardStateUnsplit>()?;
     let shard_id = BlockId {
         shard: shard_info.0,
