--- conflicted
+++ resolved
@@ -150,26 +150,10 @@
             .total_balance
             .try_add_assign(&value_flow.fees_collected)?;
 
-        // TODO got error 'result error! underlying integer is too large to fit in target type' without checking
-        if let Err(err) = new_state
-            .total_validator_fees
-<<<<<<< HEAD
-            .checked_sub(&value_flow.recovered)
-        {
-            tracing::warn!("Error: {}", err);
-
-            new_state
-                .total_validator_fees
-                .checked_sub(&new_state.total_validator_fees)?;
-        }
-=======
-            .try_add_assign(&value_flow.fees_collected)?;
-
         // TODO:
         // new_state
         //     .total_validator_fees
         //     .try_sub_assign(&value_flow.recovered)?;
->>>>>>> f81f0ef4
 
         if self.shard_id.is_masterchain() {
             new_state.libraries =
