--- conflicted
+++ resolved
@@ -67,12 +67,8 @@
 pub struct StateNodeAdapterStdImpl {
     listener: Arc<dyn StateNodeEventListener>,
     blocks: Arc<Mutex<HashMap<ShardIdent, BTreeMap<u32, BlockStuffForSync>>>>,
-<<<<<<< HEAD
+    blocks_mapping: Arc<Mutex<HashMap<BlockId, BlockId>>>,
     storage: Storage,
-=======
-    blocks_mapping: Arc<Mutex<HashMap<BlockId, BlockId>>>,
-    storage: Arc<Storage>,
->>>>>>> c9f1bc88
     broadcaster: broadcast::Sender<BlockId>,
 }
 
