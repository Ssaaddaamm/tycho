use std::sync::Arc;

use everscale_types::models::{ExtInMsgInfo, OwnedMessage};
use everscale_types::prelude::Cell;

// TYPES

pub type MempoolAnchorId = u32;

<<<<<<< HEAD
pub(crate) struct ExternalMessage {
    message_cell: Cell,
    message_info: ExtInMsgInfo
}

impl ExternalMessage {
    pub fn new(message_cell: Cell, message_info: ExtInMsgInfo) -> ExternalMessage {
        Self {
            message_cell,
            message_info,
        }
    }
}

pub(crate) struct MempoolAnchor {
=======
pub struct MempoolAnchor {
>>>>>>> b2f50218
    id: MempoolAnchorId,
    chain_time: u64,
    externals: Vec<Arc<ExternalMessage>>,
}

impl MempoolAnchor {
    pub fn new(id: MempoolAnchorId, chain_time: u64, externals: Vec<Arc<ExternalMessage>>) -> Self {
        Self {
            id,
            chain_time,
            externals,
        }
    }

    pub fn id(&self) -> MempoolAnchorId {
        self.id
    }

    pub fn chain_time(&self) -> u64 {
        self.chain_time
    }

    pub fn externals_count(&self) -> usize {
        self.externals.len()
    }

    pub fn has_externals(&self) -> bool {
        !self.externals.is_empty()
    }

    pub fn externals_iterator(
        &self,
        from_idx: usize,
    ) -> impl Iterator<Item = Arc<ExternalMessage>> + '_ {
        self.externals.iter().skip(from_idx).cloned()
    }
}<|MERGE_RESOLUTION|>--- conflicted
+++ resolved
@@ -7,7 +7,6 @@
 
 pub type MempoolAnchorId = u32;
 
-<<<<<<< HEAD
 pub(crate) struct ExternalMessage {
     message_cell: Cell,
     message_info: ExtInMsgInfo
@@ -23,9 +22,6 @@
 }
 
 pub(crate) struct MempoolAnchor {
-=======
-pub struct MempoolAnchor {
->>>>>>> b2f50218
     id: MempoolAnchorId,
     chain_time: u64,
     externals: Vec<Arc<ExternalMessage>>,
