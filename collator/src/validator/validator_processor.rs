use std::collections::HashMap;
use std::sync::Arc;
use std::time::Duration;

use anyhow::{anyhow, bail, Context, Result};
use async_trait::async_trait;
<<<<<<< HEAD
use everscale_crypto::ed25519::KeyPair;
use everscale_types::cell::HashBytes;
use everscale_types::models::{BlockId, BlockIdShort, Signature};
use log::warn;
use tokio::sync::broadcast;
use tokio::time::interval;
use tracing::{debug, error, trace};

use tycho_block_util::state::ShardStateStuff;
use tycho_network::{OverlayId, PeerId, PrivateOverlay, Request};

use crate::types::{ValidatedBlock, ValidatorNetwork};

use crate::validator::network::dto::SignaturesQuery;
use crate::validator::network::network_service::NetworkService;
use crate::validator::state::{ValidationState, ValidationStateStdImpl};
use crate::validator::types::{
    BlockValidationCandidate, OverlayNumber, ValidationResult, ValidationSessionInfo,
};
=======

use everscale_crypto::ed25519::PublicKey;
use everscale_types::models::{BlockId, ShardIdent, Signature, ValidatorDescription};

use tycho_block_util::block::BlockStuff;

>>>>>>> 36c18a02
use crate::{
    method_to_async_task_closure, state_node::StateNodeAdapter, tracing_targets,
    utils::async_queued_dispatcher::AsyncQueuedDispatcher,
};

use super::{ValidatorEventEmitter, ValidatorEventListener};

const MAX_VALIDATION_ATTEMPTS: u32 = 1000;
const VALIDATION_RETRY_TIMEOUT_SEC: u64 = 3;

#[derive(PartialEq, Debug)]
pub enum ValidatorTaskResult {
    Void,
    Signatures(HashMap<HashBytes, Signature>),
    ValidationStatus(ValidationResult),
}

#[derive(Debug, Clone, PartialEq)]
pub struct StopMessage {
    block_id: BlockId,
}

#[allow(private_bounds)]
#[async_trait]
pub trait ValidatorProcessor<ST>: ValidatorEventEmitter + Sized + Send + Sync + 'static
where
    ST: StateNodeAdapter,
{
    fn new(
        dispatcher: Arc<AsyncQueuedDispatcher<Self, ValidatorTaskResult>>,
        listener: Arc<dyn ValidatorEventListener>,
        state_node_adapter: Arc<ST>,
        network: ValidatorNetwork,
    ) -> Self;

    fn get_dispatcher(&self) -> Arc<AsyncQueuedDispatcher<Self, ValidatorTaskResult>>;

    async fn try_add_session(
        &mut self,
        session: Arc<ValidationSessionInfo>,
    ) -> Result<ValidatorTaskResult>;

    /// Start block candidate validation process
    async fn start_candidate_validation(
        &mut self,
        candidate_id: BlockId,
<<<<<<< HEAD
        session_seqno: u32,
        current_validator_keypair: KeyPair,
    ) -> Result<ValidatorTaskResult>;
=======
        session_info: Arc<CollationSessionInfo>,
        own_pubkey: PublicKey,
    ) -> Result<ValidatorTaskResult> {
        tracing::debug!(
            target: tracing_targets::VALIDATOR,
            "Validator (block: {}): validation started",
            candidate_id.as_short_id(),
        );
        //TODO: we may received candidate signatures before with signature requests from neighbor collators

        tracing::debug!(
            target: tracing_targets::VALIDATOR,
            "Validator (block: {}): trying request block from state...",
            candidate_id.as_short_id(),
        );
        // first, try request already signed block from state node
        // possibly we are slow and 2/3+1 fast nodes already signed this block
        let receiver = self
            .get_state_node_adapter()
            .request_block(candidate_id)
            .await?;

        let dispatcher = self.get_dispatcher();
        tokio::spawn(async move {
            if let Ok(Some(block_from_bc)) = receiver.try_recv().await {
                // if state node contains required block then schedule validation using it
                dispatcher
                    .clone()
                    .enqueue_task(method_to_async_task_closure!(
                        validate_candidate_by_block_from_bc,
                        candidate_id,
                        block_from_bc
                    ))
                    .await;
            } else {
                tracing::debug!(
                    target: tracing_targets::VALIDATOR,
                    "Validator (block: {}): not found in state - will request signatures",
                    candidate_id.as_short_id(),
                );
                // if state node does not contain such a block
                // then request signatures from neighbor collators
                dispatcher
                    .enqueue_task(method_to_async_task_closure!(
                        request_candidate_signatures,
                        candidate_id,
                        Signature::default(),
                        session_info,
                        own_pubkey
                    ))
                    .await;

                //TODO: need to add a block waiting timeout and proceed to the signature request after it expires
            }
        });
>>>>>>> 36c18a02

    async fn stop_candidate_validation(&self, candidate_id: BlockId)
        -> Result<ValidatorTaskResult>;

    async fn enqueue_process_new_mc_block_state(
        &self,
        mc_state: Arc<ShardStateStuff>,
    ) -> Result<()>;

    async fn process_candidate_signature_response(
        &mut self,
<<<<<<< HEAD
        session_seqno: u32,
        block_id_short: BlockIdShort,
        signatures: Vec<([u8; 32], [u8; 64])>,
    ) -> Result<ValidatorTaskResult>;
=======
        candidate_id: BlockId,
        own_signature: Signature,
        session_info: Arc<CollationSessionInfo>,
        own_pubkey: PublicKey,
    ) -> Result<ValidatorTaskResult> {
        for collator_descr in session_info.collators().validators.iter() {
            if collator_descr.public_key == own_pubkey.to_bytes() {
                // skip ourselves
                continue;
            }

            let dispatcher = self.get_dispatcher();
            Self::request_cadidate_signature_from_neighbor(
                collator_descr,
                candidate_id.shard,
                candidate_id.seqno,
                own_signature,
                move |collator_descr, his_signature| async move {
                    dispatcher
                        .enqueue_task(method_to_async_task_closure!(
                            process_candidate_signature_response,
                            collator_descr,
                            his_signature,
                            candidate_id
                        ))
                        .await
                },
            )
            .await?;
            tracing::debug!(
                target: tracing_targets::VALIDATOR,
                "Validator (block: {}): signature requested from neighbor {}",
                candidate_id.as_short_id(),
                collator_descr.public_key,
            );
        }
        Ok(ValidatorTaskResult::Void)
    }
>>>>>>> 36c18a02

    async fn validate_candidate_by_block_from_bc(
        &mut self,
        _candidate_id: BlockId,
    ) -> Result<ValidatorTaskResult> {
        // self.on_block_validated_event(ValidatedBlock::new(candidate_id, vec![], true))
        //     .await?;
        // Ok(ValidatorTaskResult::Void)
        todo!();
    }
    async fn get_block_signatures(
        &mut self,
        session_seqno: u32,
        block_id_short: &BlockIdShort,
    ) -> Result<ValidatorTaskResult>;
    async fn validate_candidate(
        &mut self,
        candidate_id: BlockId,
        session_seqno: u32,
        current_validator_pubkey: everscale_crypto::ed25519::PublicKey,
    ) -> Result<ValidatorTaskResult>;
    async fn get_validation_status(
        &mut self,
        session_seqno: u32,
        block_id_short: &BlockIdShort,
    ) -> Result<ValidatorTaskResult>;
}

pub(crate) struct ValidatorProcessorStdImpl<ST>
where
    ST: StateNodeAdapter,
{
    dispatcher: Arc<AsyncQueuedDispatcher<Self, ValidatorTaskResult>>,
    listener: Arc<dyn ValidatorEventListener>,
    validation_state: ValidationStateStdImpl,
    state_node_adapter: Arc<ST>,
    network: ValidatorNetwork,
    stop_sender: broadcast::Sender<StopMessage>,
}

#[async_trait]
impl<ST> ValidatorEventEmitter for ValidatorProcessorStdImpl<ST>
where
    ST: StateNodeAdapter,
{
    async fn on_block_validated_event(&self, validated_block: ValidatedBlock) -> Result<()> {
        self.listener.on_block_validated(validated_block).await
    }
}

#[async_trait]
impl<ST> ValidatorProcessor<ST> for ValidatorProcessorStdImpl<ST>
where
    ST: StateNodeAdapter,
{
    fn new(
        dispatcher: Arc<AsyncQueuedDispatcher<Self, ValidatorTaskResult>>,
        listener: Arc<dyn ValidatorEventListener>,
        state_node_adapter: Arc<ST>,
        network: ValidatorNetwork,
    ) -> Self {
        let (stop_sender, _) = broadcast::channel(1000);
        let validation_state = ValidationStateStdImpl::new();
        Self {
            dispatcher,
            listener,
            state_node_adapter,
            validation_state,
            network,
            stop_sender,
        }
    }

    fn get_dispatcher(&self) -> Arc<AsyncQueuedDispatcher<Self, ValidatorTaskResult>> {
        self.dispatcher.clone()
    }

    async fn try_add_session(
        &mut self,
        session: Arc<ValidationSessionInfo>,
    ) -> Result<ValidatorTaskResult> {
        if self.validation_state.get_session(session.seqno).is_none() {
            let (peer_resolver, local_peer_id) = {
                let network = self.network.clone();
                (
                    network.clone().peer_resolver,
                    network.dht_client.network().peer_id().0,
                )
            };

            let overlay_id = OverlayNumber {
                session_seqno: session.seqno,
            };
            let overlay_id = OverlayId(tl_proto::hash(overlay_id));
            let network_service = NetworkService::new(self.get_dispatcher().clone());

            let private_overlay = PrivateOverlay::builder(overlay_id)
                .with_peer_resolver(peer_resolver)
                .build(network_service);

            let overlay_added = self
                .network
                .overlay_service
                .add_private_overlay(&private_overlay);

            if !overlay_added {
                bail!("Failed to add private overlay");
            }

            self.validation_state
                .add_session(session.clone(), private_overlay.clone());

            let mut entries = private_overlay.write_entries();

            for validator in session.validators.values() {
                if validator.public_key.to_bytes() == local_peer_id {
                    continue;
                }
                entries.insert(&PeerId(validator.public_key.to_bytes()));
            }
        }
        Ok(ValidatorTaskResult::Void)
    }

    /// Start block candidate validation process
    async fn start_candidate_validation(
        &mut self,
        candidate_id: BlockId,
        session_seqno: u32,
        current_validator_keypair: KeyPair,
    ) -> Result<ValidatorTaskResult> {
        let mut stop_receiver = self.stop_sender.subscribe();

        // Simplify session retrieval with clear, concise error handling.
        let session = self
            .validation_state
            .get_mut_session(session_seqno)
            .ok_or_else(|| anyhow!("Failed to start candidate validation. Session not found"))?;

        let our_signature = sign_block(&current_validator_keypair, &candidate_id)?;
        session.add_block(candidate_id)?;
        session.add_signature(
            &candidate_id,
            HashBytes(current_validator_keypair.public_key.to_bytes()),
            our_signature,
            true,
        );

        let dispatcher = self.get_dispatcher().clone();
        let current_validator_pubkey = current_validator_keypair.public_key;

        tokio::spawn(async move {
            let mut retry_interval = interval(Duration::from_secs(VALIDATION_RETRY_TIMEOUT_SEC));
            let max_retries = MAX_VALIDATION_ATTEMPTS;
            let mut attempts = 0;

            while attempts < max_retries {
                trace!(target: tracing_targets::VALIDATOR, block = %candidate_id, "Attempt to validate block");
                attempts += 1;
                let dispatcher_clone = dispatcher.clone();
                let cloned_candidate = candidate_id;

                tokio::select! {
                    Ok(message) = stop_receiver.recv() => {
                        if message.block_id == cloned_candidate {
                            trace!(target: tracing_targets::VALIDATOR, "Stopping validation for block {:?}", cloned_candidate);
                            break;
                        }
                    },
                    _ = retry_interval.tick() => {
                        let validation_task_result = dispatcher_clone.enqueue_task_with_responder(
                            method_to_async_task_closure!(
                                get_validation_status,
                                session_seqno,
                                &cloned_candidate.as_short_id())
                        ).await;

                        match validation_task_result {
                            Ok(receiver) => match receiver.await.unwrap() {
                                Ok(ValidatorTaskResult::ValidationStatus(validation_status)) => {
                                    if validation_status == ValidationResult::Valid || validation_status == ValidationResult::Invalid {
                                        break;
                                    }

                                    dispatcher_clone.enqueue_task(method_to_async_task_closure!(
                                        validate_candidate,
                                        cloned_candidate,
                                        session_seqno,
                                        current_validator_pubkey
                                    )).await.expect("Failed to validate candidate");
                                },
                                Ok(e) => panic!("Unexpected response from get_validation_status: {:?}", e),
                                Err(e) => panic!("Failed to get validation status: {:?}", e),
                            },
                            Err(e) => panic!("Failed to enqueue validation task: {:?}", e),
                        }

                        if attempts >= max_retries {
                            warn!(target: tracing_targets::VALIDATOR, "Max retries reached without successful validation for block {:?}.", cloned_candidate);
                            break;
                        }
                    }
                }
            }
        });
        Ok(ValidatorTaskResult::Void)
    }

    async fn stop_candidate_validation(
        &self,
        candidate_id: BlockId,
    ) -> Result<ValidatorTaskResult> {
        self.stop_sender.send(StopMessage {
            block_id: candidate_id,
        })?;
        Ok(ValidatorTaskResult::Void)
    }

    async fn enqueue_process_new_mc_block_state(
        &self,
        _mc_state: Arc<ShardStateStuff>,
    ) -> Result<()> {
        todo!()
    }

    async fn process_candidate_signature_response(
        &mut self,
        session_seqno: u32,
        block_id_short: BlockIdShort,
        signatures: Vec<([u8; 32], [u8; 64])>,
    ) -> Result<ValidatorTaskResult> {
        // Simplified session retrieval
        let session = self
            .validation_state
            .get_mut_session(session_seqno)
            .context("failed to process_candidate_signature_response. session not found")?;

        // Check if validation status is already determined
        let validation_status = session.validation_status(&block_id_short);
        if validation_status == ValidationResult::Valid
            || validation_status == ValidationResult::Invalid
        {
            debug!(
                "Validation status is already set for block {:?}.",
                block_id_short
            );
            return Ok(ValidatorTaskResult::Void);
        }

        if let Some(block) = session.get_block(&block_id_short).cloned() {
            // Process each signature for the existing block
            for (pub_key_bytes, sig_bytes) in signatures {
                let validator_id = HashBytes(pub_key_bytes);
                let signature = Signature(sig_bytes);
                let block_validation_candidate = BlockValidationCandidate::from(block);

                let is_valid = session
                    .get_validation_session_info()
                    .validators
                    .get(&validator_id)
                    .context("validator not found")?
                    .public_key
                    .verify(block_validation_candidate.as_bytes(), &signature.0);

                session.add_signature(&block, validator_id, signature, is_valid);
            }

            match session.validation_status(&block_id_short) {
                ValidationResult::Valid => {
                    let signatures = session
                        .get_valid_signatures(&block_id_short)
                        .into_iter()
                        .collect::<Vec<_>>();
                    self.on_block_validated_event(ValidatedBlock::new(block, signatures, true))
                        .await?;
                }
                ValidationResult::Invalid => {
                    self.on_block_validated_event(ValidatedBlock::new(block, vec![], false))
                        .await?;
                }
                ValidationResult::Insufficient => {
                    debug!("Insufficient signatures for block {:?}", block_id_short);
                }
            }
        } else {
            // add signatures to cache if previous block exists
            let previous_block = BlockIdShort::from((block_id_short.shard, block_id_short.seqno));
            let previous_block = session.get_block(&previous_block);
            let blocks_count = session.blocks_count();

            if blocks_count == 0 || previous_block.is_some() {
                session.add_cached_signatures(
                    &block_id_short,
                    signatures
                        .into_iter()
                        .map(|(k, v)| (HashBytes(k), Signature(v)))
                        .collect(),
                );
            }
        }
        Ok(ValidatorTaskResult::Void)
    }

    async fn get_block_signatures(
        &mut self,
        session_seqno: u32,
        block_id_short: &BlockIdShort,
    ) -> Result<ValidatorTaskResult> {
        let session = self
            .validation_state
            .get_session(session_seqno)
            .context("session not found")?;
        let signatures = session.get_valid_signatures(block_id_short);
        Ok(ValidatorTaskResult::Signatures(signatures))
    }

    async fn validate_candidate(
        &mut self,
        candidate_id: BlockId,
        session_seqno: u32,
        current_validator_pubkey: everscale_crypto::ed25519::PublicKey,
    ) -> Result<ValidatorTaskResult> {
        let block_id_short = candidate_id.as_short_id();

        let validation_state = &self.validation_state;
        let session = validation_state
            .get_session(session_seqno)
            .ok_or(anyhow!("Session not found"))?;

        let dispatcher = self.get_dispatcher();

        let receiver = self.state_node_adapter.request_block(candidate_id).await?;

        let validators = session.validators_without_signatures(&block_id_short);

        let private_overlay = session.get_overlay().clone();

        let current_signatures = session.get_valid_signatures(&candidate_id.as_short_id());

        let network = self.network.clone();

        tokio::spawn(async move {
            if let Ok(Some(_)) = receiver.try_recv().await {
                let result = dispatcher
                    .clone()
                    .enqueue_task(method_to_async_task_closure!(
                        validate_candidate_by_block_from_bc,
                        candidate_id
                    ))
                    .await;

                if let Err(e) = result {
                    error!(err = %e, "Failed to validate block by state");
                    panic!("Failed to validate block by state {e}");
                }
            } else {
                let payload = SignaturesQuery::create(
                    session_seqno,
                    candidate_id.as_short_id(),
                    &current_signatures,
                );

                for validator in validators {
                    if validator.public_key != current_validator_pubkey {
                        trace!(target: tracing_targets::VALIDATOR, validator_pubkey=?validator.public_key.as_bytes(), "trying to send request for getting signatures from validator");
                        let response = private_overlay
                            .query(
                                network.dht_client.network(),
                                &PeerId(validator.public_key.to_bytes()),
                                Request::from_tl(payload.clone()),
                            )
                            .await;
                        match response {
                            Ok(response) => {
                                let response = response.parse_tl::<SignaturesQuery>();
                                match response {
                                    Ok(signatures) => {
                                        let enqueue_task_result = dispatcher
                                            .enqueue_task(method_to_async_task_closure!(
                                                process_candidate_signature_response,
                                                signatures.session_seqno,
                                                signatures.block_id_short,
                                                signatures.signatures
                                            ))
                                            .await;

                                        if let Err(e) = enqueue_task_result {
                                            error!(err = %e, "Failed to enqueue task for processing signatures response");
                                        }
                                    }
                                    Err(e) => {
                                        error!(err = %e, "Failed convert signatures response to SignaturesQuery");
                                    }
                                }
                            }
                            Err(e) => {
                                error!(err = %e, "Failed to get response from overlay");
                            }
                        }
                    }
                }
            }
        });
        Ok(ValidatorTaskResult::Void)
    }

    async fn get_validation_status(
        &mut self,
        session_seqno: u32,
        block_id_short: &BlockIdShort,
    ) -> Result<ValidatorTaskResult> {
        let session = self
            .validation_state
            .get_session(session_seqno)
            .context("session not found")?;
        let validation_status = session.validation_status(block_id_short);
        Ok(ValidatorTaskResult::ValidationStatus(validation_status))
    }
}

fn sign_block(key_pair: &KeyPair, block: &BlockId) -> Result<Signature> {
    let block_validation_candidate = BlockValidationCandidate::from(*block);
    let signature = Signature(key_pair.sign(block_validation_candidate.as_bytes()));
    Ok(signature)
}<|MERGE_RESOLUTION|>--- conflicted
+++ resolved
@@ -4,7 +4,6 @@
 
 use anyhow::{anyhow, bail, Context, Result};
 use async_trait::async_trait;
-<<<<<<< HEAD
 use everscale_crypto::ed25519::KeyPair;
 use everscale_types::cell::HashBytes;
 use everscale_types::models::{BlockId, BlockIdShort, Signature};
@@ -15,8 +14,7 @@
 
 use tycho_block_util::state::ShardStateStuff;
 use tycho_network::{OverlayId, PeerId, PrivateOverlay, Request};
-
-use crate::types::{ValidatedBlock, ValidatorNetwork};
+use crate::types::{BlockSignatures, ValidatedBlock, ValidatorNetwork};
 
 use crate::validator::network::dto::SignaturesQuery;
 use crate::validator::network::network_service::NetworkService;
@@ -24,14 +22,6 @@
 use crate::validator::types::{
     BlockValidationCandidate, OverlayNumber, ValidationResult, ValidationSessionInfo,
 };
-=======
-
-use everscale_crypto::ed25519::PublicKey;
-use everscale_types::models::{BlockId, ShardIdent, Signature, ValidatorDescription};
-
-use tycho_block_util::block::BlockStuff;
-
->>>>>>> 36c18a02
 use crate::{
     method_to_async_task_closure, state_node::StateNodeAdapter, tracing_targets,
     utils::async_queued_dispatcher::AsyncQueuedDispatcher,
@@ -78,67 +68,9 @@
     async fn start_candidate_validation(
         &mut self,
         candidate_id: BlockId,
-<<<<<<< HEAD
         session_seqno: u32,
         current_validator_keypair: KeyPair,
     ) -> Result<ValidatorTaskResult>;
-=======
-        session_info: Arc<CollationSessionInfo>,
-        own_pubkey: PublicKey,
-    ) -> Result<ValidatorTaskResult> {
-        tracing::debug!(
-            target: tracing_targets::VALIDATOR,
-            "Validator (block: {}): validation started",
-            candidate_id.as_short_id(),
-        );
-        //TODO: we may received candidate signatures before with signature requests from neighbor collators
-
-        tracing::debug!(
-            target: tracing_targets::VALIDATOR,
-            "Validator (block: {}): trying request block from state...",
-            candidate_id.as_short_id(),
-        );
-        // first, try request already signed block from state node
-        // possibly we are slow and 2/3+1 fast nodes already signed this block
-        let receiver = self
-            .get_state_node_adapter()
-            .request_block(candidate_id)
-            .await?;
-
-        let dispatcher = self.get_dispatcher();
-        tokio::spawn(async move {
-            if let Ok(Some(block_from_bc)) = receiver.try_recv().await {
-                // if state node contains required block then schedule validation using it
-                dispatcher
-                    .clone()
-                    .enqueue_task(method_to_async_task_closure!(
-                        validate_candidate_by_block_from_bc,
-                        candidate_id,
-                        block_from_bc
-                    ))
-                    .await;
-            } else {
-                tracing::debug!(
-                    target: tracing_targets::VALIDATOR,
-                    "Validator (block: {}): not found in state - will request signatures",
-                    candidate_id.as_short_id(),
-                );
-                // if state node does not contain such a block
-                // then request signatures from neighbor collators
-                dispatcher
-                    .enqueue_task(method_to_async_task_closure!(
-                        request_candidate_signatures,
-                        candidate_id,
-                        Signature::default(),
-                        session_info,
-                        own_pubkey
-                    ))
-                    .await;
-
-                //TODO: need to add a block waiting timeout and proceed to the signature request after it expires
-            }
-        });
->>>>>>> 36c18a02
 
     async fn stop_candidate_validation(&self, candidate_id: BlockId)
         -> Result<ValidatorTaskResult>;
@@ -150,51 +82,10 @@
 
     async fn process_candidate_signature_response(
         &mut self,
-<<<<<<< HEAD
         session_seqno: u32,
         block_id_short: BlockIdShort,
         signatures: Vec<([u8; 32], [u8; 64])>,
     ) -> Result<ValidatorTaskResult>;
-=======
-        candidate_id: BlockId,
-        own_signature: Signature,
-        session_info: Arc<CollationSessionInfo>,
-        own_pubkey: PublicKey,
-    ) -> Result<ValidatorTaskResult> {
-        for collator_descr in session_info.collators().validators.iter() {
-            if collator_descr.public_key == own_pubkey.to_bytes() {
-                // skip ourselves
-                continue;
-            }
-
-            let dispatcher = self.get_dispatcher();
-            Self::request_cadidate_signature_from_neighbor(
-                collator_descr,
-                candidate_id.shard,
-                candidate_id.seqno,
-                own_signature,
-                move |collator_descr, his_signature| async move {
-                    dispatcher
-                        .enqueue_task(method_to_async_task_closure!(
-                            process_candidate_signature_response,
-                            collator_descr,
-                            his_signature,
-                            candidate_id
-                        ))
-                        .await
-                },
-            )
-            .await?;
-            tracing::debug!(
-                target: tracing_targets::VALIDATOR,
-                "Validator (block: {}): signature requested from neighbor {}",
-                candidate_id.as_short_id(),
-                collator_descr.public_key,
-            );
-        }
-        Ok(ValidatorTaskResult::Void)
-    }
->>>>>>> 36c18a02
 
     async fn validate_candidate_by_block_from_bc(
         &mut self,
@@ -468,11 +359,22 @@
                         .get_valid_signatures(&block_id_short)
                         .into_iter()
                         .collect::<Vec<_>>();
-                    self.on_block_validated_event(ValidatedBlock::new(block, signatures, true))
+
+                    let good_sigs = session.get_valid_signatures(&block_id_short);
+                    let bad_sigs = session.get_invalid_signatures(&block_id_short);
+
+                    let block_signatures = BlockSignatures{ good_sigs, bad_sigs };
+
+                    self.on_block_validated_event(ValidatedBlock::new(block, block_signatures, true))
                         .await?;
                 }
                 ValidationResult::Invalid => {
-                    self.on_block_validated_event(ValidatedBlock::new(block, vec![], false))
+                    let good_sigs = session.get_valid_signatures(&block_id_short);
+                    let bad_sigs = session.get_invalid_signatures(&block_id_short);
+
+                    let block_signatures = BlockSignatures{ good_sigs, bad_sigs };
+
+                    self.on_block_validated_event(ValidatedBlock::new(block, block_signatures, false))
                         .await?;
                 }
                 ValidationResult::Insufficient => {
