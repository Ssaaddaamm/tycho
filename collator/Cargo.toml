--- conflicted
+++ resolved
@@ -13,11 +13,8 @@
 anyhow = { workspace = true }
 async-trait = { workspace = true }
 backon = { workspace = true }
-<<<<<<< HEAD
 base64 = { workspace = true }
-=======
 bytes = { workspace = true }
->>>>>>> 30e5724d
 bytesize = { workspace = true }
 futures-util = { workspace = true }
 indexmap = { workspace = true }
