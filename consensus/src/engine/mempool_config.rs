use std::ops::RangeInclusive;
use std::time::Duration;

use crate::models::{Round, UnixTime};

#[derive(Copy, Clone, PartialEq, Debug)]
/// Prod config should use [`Full`], while [`Truncated`] is more friendly to human eyes
pub enum LogFlavor {
    Full,
    Truncated,
}

pub struct MempoolConfig;

impl MempoolConfig {
    /// how far a signed point (by the time in its body)
    /// may be in the future compared with local (wall) time
    const CLOCK_SKEW: UnixTime = UnixTime::from_millis(5 * 1000);
    // FIXME remove: no matter how old time is in genesis, and later time is inherited from anchors
    /// how long a point from past remains eligible for signature and inclusion;
    /// time in point body is compared with wall time;
    /// if consensus makes no progress for such long, it will need a manual restart from a new genesis
    const MAX_OUTDATED: UnixTime = UnixTime::from_millis(365 * 24 * 60 * 60 * 1000);

    /// see [`CLOCK_SKEW`](Self::CLOCK_SKEW) and [`MAX_OUTDATED`](Self::MAX_OUTDATED)
    pub fn sign_time_range() -> RangeInclusive<UnixTime> {
        let now = UnixTime::now();
        now - Self::MAX_OUTDATED..=now + Self::CLOCK_SKEW
    }

<<<<<<< HEAD
    /// hard limit (in rounds) on anchor history length
=======
    /// the least amount of [Round]s that are kept in [`Dag`](crate::dag::Dag)
    /// includes anchor candidate round, though it is committed at the next attempt
>>>>>>> ce541855
    pub const COMMIT_DEPTH: u8 = 20;

    pub const GENESIS_ROUND: Round = Round(1);

    /// hard limit on point payload (excessive will be postponed)
    pub const PAYLOAD_BATCH_BYTES: usize = 768 * 1024;

    /// External messages are deduplicated within a fixed depth for each anchor.
    /// Zero turns off deduplication.
    pub const DEDUPLICATE_ROUNDS: u16 = 140;

    /// The max expected distance (in rounds) between two anchor triggers. Defines both:
    /// * max acceptable distance between consensus and the top known block,
    ///   before local mempool enters silent mode (stops to produce points).
    /// * max amount of rounds (behind peer's last commit, defined by an anchor trigger in points)
    ///   a peer must respond with valid points if it directly referenced them
    pub const MAX_ANCHOR_DISTANCE: u16 = if cfg!(feature = "test") { 20 } else { 210 };

    // == Configs above must be globally same for consensus to run
    // ========
    // == Configs below affects performance and may differ across nodes,
    // == though misconfiguration may make the node unusable or banned

    /// amount of future [Round]s that [`BroadcastFilter`](crate::intercom::BroadcastFilter) caches
    /// and allows [`Dag`](crate::dag::Dag) to grow in one time to catch up the lag behind consensus
    /// without explicit sync
    pub const ROUNDS_LAG_BEFORE_SYNC: u8 = 20;

    /// see [`LogFlavor`]
    pub const LOG_FLAVOR: LogFlavor = LogFlavor::Truncated;

    /// we try to gather as many points and signatures as we can within some time frame;
    /// this is a tradeoff between breaking on exactly 2F+1 elements
    /// (dependencies and/or signatures), and waiting for slow nodes
    pub const RETRY_INTERVAL: Duration = Duration::from_millis(150);

    /// hard limit on cached external messages ring buffer, see [`Self::PAYLOAD_BATCH_BYTES`]
    pub const PAYLOAD_BUFFER_BYTES: usize = 50 * 1024 * 1024;

    /// amount of random peers to request at each attempt; does not include mandatory peers;
    /// value increases exponentially with each attempt, until 2F successfully responded `None`
    /// or a verifiable point is found (ill-formed or incorrectly signed points do not count)
    pub const DOWNLOAD_PEERS: u8 = 2;

    /// [`Downloader`](crate::intercom::Downloader) makes responses in groups after previous
    /// group completed or this interval elapsed (in order to not wait for some slow responding peer)
    ///
    /// 2F "point not found" responses lead to invalidation of all referencing points;
    /// failed network queries are retried after all peers were queried the same amount of times,
    /// and only successful responses that point is not found are taken into account.
    ///
    /// Notice that reliable peers respond immediately with points they already have
    /// validated successfully, or return `None`.
    pub const DOWNLOAD_INTERVAL: Duration = Duration::from_millis(25);

    /// Max distance (in rounds) behind consensus at which local mempool
    /// in silent mode (see [`Self::MAX_ANCHOR_DISTANCE`])
    /// is supposed to keep collation-ready history
    /// (see [`Self::DEDUPLICATE_ROUNDS`] and [`Self::COMMIT_DEPTH`])
    pub const ACCEPTABLE_COLLATOR_LAG: u16 = 1_050 - Self::MAX_ANCHOR_DISTANCE;

    /// How often (in rounds) try to flush and delete obsolete data. Cannot be zero.
    /// Also affects WAL file size (more often flushes create more small files).
    pub const CLEAN_ROCKS_PERIOD: u16 = if cfg!(feature = "test") { 10 } else { 105 };
}

const _: () = assert!(
    MempoolConfig::GENESIS_ROUND.0 > Round::BOTTOM.0,
    "invalid config: genesis round is too low and will make code panic"
);

const _: () = assert!(
    MempoolConfig::MAX_ANCHOR_DISTANCE >= MempoolConfig::COMMIT_DEPTH as u16,
    "invalid config: max acceptable anchor distance cannot not be less than commit depth"
);

const _: () = assert!(
    MempoolConfig::ROUNDS_LAG_BEFORE_SYNC >= MempoolConfig::COMMIT_DEPTH,
    "invalid config: no need to sync when data is present in DAG"
);

const _: () = assert!(
    MempoolConfig::PAYLOAD_BUFFER_BYTES >= MempoolConfig::PAYLOAD_BATCH_BYTES,
    "invalid config: no need to evict cached externals if can send them in one message"
);

const _: () = assert!(
    MempoolConfig::CLEAN_ROCKS_PERIOD > 0,
    "invalid config: rocks db clean period cannot be zero rounds"
);<|MERGE_RESOLUTION|>--- conflicted
+++ resolved
@@ -28,12 +28,8 @@
         now - Self::MAX_OUTDATED..=now + Self::CLOCK_SKEW
     }
 
-<<<<<<< HEAD
     /// hard limit (in rounds) on anchor history length
-=======
-    /// the least amount of [Round]s that are kept in [`Dag`](crate::dag::Dag)
     /// includes anchor candidate round, though it is committed at the next attempt
->>>>>>> ce541855
     pub const COMMIT_DEPTH: u8 = 20;
 
     pub const GENESIS_ROUND: Round = Round(1);
