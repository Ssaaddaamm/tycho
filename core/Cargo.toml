--- conflicted
+++ resolved
@@ -16,8 +16,10 @@
 itertools = { workspace = true }
 metrics = { workspace = true }
 parking_lot = { workspace = true }
+tempfile = { workspace = true }
 tokio = { workspace = true, features = ["rt"] }
 tracing = { workspace = true }
+tracing-test = { workspace = true }
 thiserror = { workspace = true }
 sha2 = { workspace = true }
 
@@ -29,22 +31,12 @@
 
 [dev-dependencies]
 tycho-util = { workspace = true, features = ["test"] }
-<<<<<<< HEAD
-tycho-storage = { workspace = true, features = ["integration-tests"] }
+tycho-storage = { workspace = true, features = ["test"] }
 tempfile = { workspace = true }
 tracing-test = { workspace = true }
 
 [features]
-integration-tests = []
 test = []
 
-=======
-tempfile = { workspace = true }
-tracing-test = { workspace = true }
->>>>>>> 780f7e6b
-
 [lints]
-workspace = true
-
-[features]
-test = []+workspace = true