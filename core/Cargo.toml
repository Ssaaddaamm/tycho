[package]
name = "tycho-core"
description = "Basic functionality of peer."
version.workspace = true
authors.workspace = true
edition.workspace = true
rust-version.workspace = true
repository.workspace = true
license.workspace = true

[dependencies]
<<<<<<< HEAD
# crates.io deps
anyhow = { workspace = true }
everscale-types = { workspace = true }
tokio = { workspace = true }
=======
anyhow = { workspace = true }
async-trait = { workspace = true }
castaway = { workspace = true }
everscale-types = { workspace = true }
futures-util = { workspace = true }
itertools = { workspace = true }
parking_lot = { workspace = true }
tokio = { workspace = true, features = ["rt"] }
tracing = { workspace = true }
>>>>>>> 1c190838

# local deps
tycho-block-util = { workspace = true }
tycho-network = { workspace = true }
tycho-storage = { workspace = true }
tycho-util = { workspace = true }

[dev-dependencies]
tycho-util = { workspace = true, features = ["test-util"] }

[lints]
workspace = true<|MERGE_RESOLUTION|>--- conflicted
+++ resolved
@@ -9,12 +9,6 @@
 license.workspace = true
 
 [dependencies]
-<<<<<<< HEAD
-# crates.io deps
-anyhow = { workspace = true }
-everscale-types = { workspace = true }
-tokio = { workspace = true }
-=======
 anyhow = { workspace = true }
 async-trait = { workspace = true }
 castaway = { workspace = true }
@@ -24,7 +18,6 @@
 parking_lot = { workspace = true }
 tokio = { workspace = true, features = ["rt"] }
 tracing = { workspace = true }
->>>>>>> 1c190838
 
 # local deps
 tycho-block-util = { workspace = true }
@@ -33,7 +26,7 @@
 tycho-util = { workspace = true }
 
 [dev-dependencies]
-tycho-util = { workspace = true, features = ["test-util"] }
+tycho-util = { workspace = true, features = ["test"] }
 
 [lints]
 workspace = true