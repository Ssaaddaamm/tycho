[workspace.package]
version = "0.0.1"
edition = "2021"
authors = ["Broxus Team"]
rust-version = "1.77.1"
repository = "https://github.com/broxus/tycho"
license = "MIT OR Apache-2.0"

[workspace]
resolver = "2"
members = [
    "block-util",
    "cli",
    "collator",
    "consensus",
    "core",
    "network",
    "rpc",
    "simulator",
    "storage",
    "util",
]

[workspace.dependencies]
# crates.io deps
aarc = "0.2"
ahash = "0.8"
anyhow = "1.0.79"
arc-swap = "1.6.0"
async-trait = "0.1"
axum = "0.7"
backon = "0.4.4"
base64 = "0.22.0"
bincode = "1.3"
bumpalo = "3.14.0"
bytes = "1.5.0"
bytesize = { version = "1.3.0", features = ["serde"] }
castaway = "0.2"
clap = { version = "4.5.3", features = ["derive"] }
crc = "3.0.1"
dashmap = "5.5.3"
ed25519 = "2.0"
everscale-crypto = { version = "0.2", features = ["tl-proto", "serde"] }
everscale-types = { version = "0.1.0-rc.6", features = ["tycho"] }
exponential-backoff = "1"
fdlimit = "0.3.0"
futures-util = "0.3"
hex = "0.4"
humantime = "2"
itertools = "0.12"
libc = "0.2"
metrics = "0.22.3"
moka = { version = "0.12", features = ["sync"] }
num-traits = "0.2.18"
parking_lot = "0.12.1"
parking_lot_core = "0.9.9"
pin-project-lite = "0.2"
public-ip = "0.2"
pkcs8 = "0.10"
quick_cache = "0.4.1"
quinn = { version = "0.11", default-features = false, features = ["runtime-tokio", "rustls"] }
rand = "0.8"
rand_pcg = { version = "0.3" }
rcgen = "0.13.1"
ring = "0.17.8"
rlimit = "0.10.1"
rustc_version = "0.4"
rustls = "0.23"
rustls-webpki = "0.102"
serde = "1.0"
serde_json = "1.0.114"
serde_path_to_error = "0.1"
sha2 = "0.10.8"
smallvec = "1.13.1"
socket2 = "0.5"
sysinfo = "0.30.5"
tempfile = "3.10"
thiserror = "1.0"
tikv-jemallocator = { version = "0.5", features = [
    "unprefixed_malloc_on_supported_platforms",
    "background_threads",
] }
tl-proto = "0.4"
tokio = { version = "1", default-features = false }
<<<<<<< HEAD
tokio-util = { version = "0.7", features = ["codec"] }
ton_executor = { git = "https://github.com/broxus/ton-labs-executor.git", branch = "new_cells" }
=======
tokio-util = { version = "0.7.10", features = ["codec"] }
tower = "0.4"
tower-http = "0.5"
>>>>>>> e45b5b74
tracing = "0.1"
tracing-appender = "0.2.3"
tracing-subscriber = { version = "0.3", features = ["env-filter"] }
tracing-test = "0.2"
trait-variant = "0.1.2"
triomphe = "0.1.11"
weedb = "0.3.1"
x509-parser = "0.15"

# local deps
tycho-block-util = { path = "./block-util" }
tycho-collator = { path = "./collator" }
tycho-consensus = { path = "./consensus" }
tycho-core = { path = "./core" }
tycho-network = { path = "./network" }
tycho-rpc = { path = "./rpc" }
tycho-simulator = { path = "./simulator" }
tycho-storage = { path = "./storage" }
tycho-util = { path = "./util" }

[patch.crates-io]
# NOTE: use crates.io dependency when it is released
# https://github.com/sagebind/castaway/issues/18
castaway = { git = "https://github.com/sagebind/castaway.git" }
everscale-types = { git = "https://github.com/broxus/everscale-types.git", branch = "feature/msgs-proc-logic" }

[workspace.lints.rust]
future_incompatible = "warn"
nonstandard_style = "warn"
rust_2018_idioms = "warn"

[workspace.lints.clippy]
all = "warn"
await_holding_lock = "warn"
char_lit_as_u8 = "warn"
checked_conversions = "warn"
dbg_macro = "warn"
debug_assert_with_mut_call = "warn"
disallowed_methods = "deny"
doc_markdown = "warn"
empty_enum = "warn"
enum_glob_use = "warn"
exit = "warn"
expl_impl_clone_on_copy = "warn"
explicit_deref_methods = "warn"
explicit_into_iter_loop = "warn"
fallible_impl_from = "warn"
filter_map_next = "warn"
flat_map_option = "warn"
float_cmp_const = "warn"
fn_params_excessive_bools = "warn"
from_iter_instead_of_collect = "warn"
if_let_mutex = "warn"
implicit_clone = "warn"
imprecise_flops = "warn"
inefficient_to_string = "warn"
invalid_upcast_comparisons = "warn"
large_digit_groups = "warn"
large_futures = "warn"
large_stack_arrays = "warn"
large_types_passed_by_value = "warn"
let_unit_value = "warn"
linkedlist = "warn"
lossy_float_literal = "warn"
macro_use_imports = "warn"
manual_ok_or = "warn"
map_err_ignore = "warn"
map_flatten = "warn"
map_unwrap_or = "warn"
match_on_vec_items = "warn"
match_same_arms = "warn"
match_wild_err_arm = "warn"
match_wildcard_for_single_variants = "warn"
mem_forget = "warn"
mismatched_target_os = "warn"
missing_enforced_import_renames = "warn"
mut_mut = "warn"
mutex_integer = "warn"
needless_borrow = "warn"
needless_continue = "warn"
needless_for_each = "warn"
option_option = "warn"
path_buf_push_overwrite = "warn"
ptr_as_ptr = "warn"
print_stdout = "warn"
print_stderr = "warn"
rc_mutex = "warn"
ref_option_ref = "warn"
rest_pat_in_fully_bound_structs = "warn"
same_functions_in_if_condition = "warn"
semicolon_if_nothing_returned = "warn"
string_add_assign = "warn"
string_add = "warn"
string_lit_as_bytes = "warn"
string_to_string = "warn"
todo = "warn"
trait_duplication_in_bounds = "warn"
unimplemented = "warn"
unnested_or_patterns = "warn"
unused_self = "warn"
useless_transmute = "warn"
verbose_file_reads = "warn"
zero_sized_map_values = "warn"

[profile.release]
debug = true

[profile.dev.package.hex]
opt-level = 3
[profile.dev.package.base64]
opt-level = 3
[profile.dev.package.rand]
opt-level = 3
[profile.dev.package.sha2]
opt-level = 3
[profile.dev.package.everscale-crypto]
opt-level = 3
[profile.dev.package.curve25519-dalek]
opt-level = 3
[profile.dev.package.ed25519]
opt-level = 3
[profile.dev.package.hashbrown]
opt-level = 3
[profile.dev.package."*"]
opt-level = 1<|MERGE_RESOLUTION|>--- conflicted
+++ resolved
@@ -58,7 +58,10 @@
 public-ip = "0.2"
 pkcs8 = "0.10"
 quick_cache = "0.4.1"
-quinn = { version = "0.11", default-features = false, features = ["runtime-tokio", "rustls"] }
+quinn = { version = "0.11", default-features = false, features = [
+    "runtime-tokio",
+    "rustls",
+] }
 rand = "0.8"
 rand_pcg = { version = "0.3" }
 rcgen = "0.13.1"
@@ -82,14 +85,10 @@
 ] }
 tl-proto = "0.4"
 tokio = { version = "1", default-features = false }
-<<<<<<< HEAD
-tokio-util = { version = "0.7", features = ["codec"] }
+tokio-util = { version = "0.7.10", features = ["codec"] }
 ton_executor = { git = "https://github.com/broxus/ton-labs-executor.git", branch = "new_cells" }
-=======
-tokio-util = { version = "0.7.10", features = ["codec"] }
 tower = "0.4"
 tower-http = "0.5"
->>>>>>> e45b5b74
 tracing = "0.1"
 tracing-appender = "0.2.3"
 tracing-subscriber = { version = "0.3", features = ["env-filter"] }
