[workspace.package]
version = "0.0.1"
edition = "2021"
authors = ["Broxus Team"]
rust-version = "1.77.1"
repository = "https://github.com/broxus/tycho"
license = "MIT OR Apache-2.0"

[workspace]
resolver = "2"
members = [
    "block-util",
    "cli",
    "collator",
    "consensus",
    "core",
    "network",
    "simulator",
    "storage",
    "util",
]

[workspace.dependencies]
# crates.io deps
aarc = "0.2"
ahash = "0.8"
anyhow = "1.0.79"
arc-swap = "1.6.0"
async-trait = "0.1"
base64 = "0.22.0"
bincode = "1.3"
bumpalo = "3.14.0"
bytes = "1.5.0"
bytesize = { version = "1.3.0", features = ["serde"] }
castaway = "0.2"
clap = { version = "4.5.3", features = ["derive"] }
crc = "3.0.1"
dashmap = "5.4"
ed25519 = "2.0"
everscale-crypto = { version = "0.2", features = ["tl-proto"] }
everscale-types = { version = "0.1.0-rc.6", features = ["tycho"] }
exponential-backoff = "1"
fdlimit = "0.3.0"
futures-util = "0.3"
hex = "0.4"
humantime = "2"
itertools = "0.12"
libc = "0.2"
moka = { version = "0.12", features = ["sync"] }
metrics = "0.22.3"
num-traits = "0.2.18"
parking_lot = "0.12.1"
parking_lot_core = "0.9.9"
pin-project-lite = "0.2"
pkcs8 = "0.10"
quick_cache = "0.4.1"
quinn = { version = "0.10", default-features = false, features = ["runtime-tokio", "tls-rustls"] }
rand = "0.8"
rcgen = "0.11"
ring = "0.16"
rlimit = "0.10.1"
rustc_version = "0.4"
rustls = { version = "0.21", features = ["dangerous_configuration"] }
rustls-webpki = "0.101"
serde = "1.0"
serde_json = "1.0.114"
sha2 = "0.10.8"
smallvec = "1.13.1"
socket2 = "0.5"
sysinfo = "0.30.5"
tempfile = "3.10"
thiserror = "1.0"
tikv-jemallocator = { version = "0.5", features = [
    "unprefixed_malloc_on_supported_platforms",
    "background_threads",
] }
tl-proto = "0.4"
tokio = { version = "1", default-features = false }
tokio-util = { version = "0.7", features = ["codec"] }
tracing = "0.1"
tracing-appender = "0.2.3"
tracing-subscriber = { version = "0.3", features = ["env-filter"] }
tracing-test = "0.2"
triomphe = "0.1.11"
weedb = "0.1.1"
x509-parser = "0.15"

# local deps
tycho-block-util = { path = "./block-util" }
tycho-collator = { path = "./collator" }
tycho-consensus = { path = "./consensus" }
tycho-core = { path = "./core" }
tycho-network = { path = "./network" }
tycho-storage = { path = "./storage" }
tycho-util = { path = "./util" }

[patch.crates-io]
# NOTE: use crates.io dependency when it is released
# https://github.com/sagebind/castaway/issues/18
castaway = { git = "https://github.com/sagebind/castaway.git" }
<<<<<<< HEAD
everscale-types = { git = "https://github.com/broxus/everscale-types.git", branch = "tycho" }
=======
everscale-types = { git = "https://github.com/broxus/everscale-types.git" }
>>>>>>> 780f7e6b

[workspace.lints.rust]
future_incompatible = "warn"
nonstandard_style = "warn"
rust_2018_idioms = "warn"

[workspace.lints.clippy]
all = "warn"
await_holding_lock = "warn"
char_lit_as_u8 = "warn"
checked_conversions = "warn"
dbg_macro = "warn"
debug_assert_with_mut_call = "warn"
doc_markdown = "warn"
empty_enum = "warn"
enum_glob_use = "warn"
exit = "warn"
expl_impl_clone_on_copy = "warn"
explicit_deref_methods = "warn"
explicit_into_iter_loop = "warn"
fallible_impl_from = "warn"
filter_map_next = "warn"
flat_map_option = "warn"
float_cmp_const = "warn"
fn_params_excessive_bools = "warn"
from_iter_instead_of_collect = "warn"
if_let_mutex = "warn"
implicit_clone = "warn"
imprecise_flops = "warn"
inefficient_to_string = "warn"
invalid_upcast_comparisons = "warn"
large_digit_groups = "warn"
large_futures = "warn"
large_stack_arrays = "warn"
large_types_passed_by_value = "warn"
let_unit_value = "warn"
linkedlist = "warn"
lossy_float_literal = "warn"
macro_use_imports = "warn"
manual_ok_or = "warn"
map_err_ignore = "warn"
map_flatten = "warn"
map_unwrap_or = "warn"
match_on_vec_items = "warn"
match_same_arms = "warn"
match_wild_err_arm = "warn"
match_wildcard_for_single_variants = "warn"
mem_forget = "warn"
mismatched_target_os = "warn"
missing_enforced_import_renames = "warn"
mut_mut = "warn"
mutex_integer = "warn"
needless_borrow = "warn"
needless_continue = "warn"
needless_for_each = "warn"
option_option = "warn"
path_buf_push_overwrite = "warn"
ptr_as_ptr = "warn"
print_stdout = "warn"
print_stderr = "warn"
rc_mutex = "warn"
ref_option_ref = "warn"
rest_pat_in_fully_bound_structs = "warn"
same_functions_in_if_condition = "warn"
semicolon_if_nothing_returned = "warn"
string_add_assign = "warn"
string_add = "warn"
string_lit_as_bytes = "warn"
string_to_string = "warn"
todo = "warn"
trait_duplication_in_bounds = "warn"
unimplemented = "warn"
unnested_or_patterns = "warn"
unused_self = "warn"
useless_transmute = "warn"
verbose_file_reads = "warn"
zero_sized_map_values = "warn"

[profile.release]
debug = true

[profile.dev.package.hex]
opt-level = 3
[profile.dev.package.base64]
opt-level = 3
[profile.dev.package.rand]
opt-level = 3
[profile.dev.package.sha2]
opt-level = 3
[profile.dev.package.everscale-crypto]
opt-level = 3
[profile.dev.package.curve25519-dalek]
opt-level = 3
[profile.dev.package.ed25519]
opt-level = 3
[profile.dev.package.hashbrown]
opt-level = 3
[profile.dev.package."*"]
opt-level = 1<|MERGE_RESOLUTION|>--- conflicted
+++ resolved
@@ -38,7 +38,7 @@
 dashmap = "5.4"
 ed25519 = "2.0"
 everscale-crypto = { version = "0.2", features = ["tl-proto"] }
-everscale-types = { version = "0.1.0-rc.6", features = ["tycho"] }
+everscale-types = { version = "0.1.0-rc.6" }
 exponential-backoff = "1"
 fdlimit = "0.3.0"
 futures-util = "0.3"
@@ -98,11 +98,7 @@
 # NOTE: use crates.io dependency when it is released
 # https://github.com/sagebind/castaway/issues/18
 castaway = { git = "https://github.com/sagebind/castaway.git" }
-<<<<<<< HEAD
-everscale-types = { git = "https://github.com/broxus/everscale-types.git", branch = "tycho" }
-=======
 everscale-types = { git = "https://github.com/broxus/everscale-types.git" }
->>>>>>> 780f7e6b
 
 [workspace.lints.rust]
 future_incompatible = "warn"
